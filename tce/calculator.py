r"""
this module provides an `ase.calculator.Calculator` class that wraps `tce-lib`
"""


from dataclasses import dataclass, field
from typing import Optional
from itertools import pairwise
from enum import Enum, auto
<<<<<<< HEAD
import logging
=======
>>>>>>> ea9ea347

from ase.calculators.calculator import Calculator
from ase import Atoms
import numpy as np
from numpy.typing import NDArray

from .training import ClusterExpansion
from .topology import FeatureComputer, topological_feature_vector_factory


LOGGER = logging.getLogger(__name__)


class ASEProperty(Enum):

    r"""
    supported ASE properties to compute
    """

    ENERGY = auto()
    STRESS = auto()


STR_TO_PROPERTY: dict[str, ASEProperty] = {
    "energy": ASEProperty.ENERGY,
    "stress": ASEProperty.STRESS
}
r"""mapping from ase's string to our Enum class for properties"""

INTENSIVE_PROPERTIES: set[ASEProperty] = {
    ASEProperty.STRESS
}
r"""set of intensive properties"""


@dataclass
class TCECalculator(Calculator):

    """
    ASE calculator wrapper for `tce-lib`.
    """

    cluster_expansions: dict[ASEProperty, ClusterExpansion]
    feature_computers: dict[ASEProperty, FeatureComputer] = field(init=False)
<<<<<<< HEAD

    def __post_init__(self):

=======

    def __post_init__(self):

>>>>>>> ea9ea347
        for e1, e2 in pairwise(self.cluster_expansions.values()):
            if e1.cluster_basis != e2.cluster_basis:
                raise ValueError(f"cluster bases are different in {self.__class__.__name__}")
            if np.any(e1.type_map != e2.type_map):
                raise ValueError(f"type maps are different in {self.__class__.__name__}")

        self.feature_computers = {}
<<<<<<< HEAD

        expansion_ids = list(self.cluster_expansions.keys())
        extensive_feature_computer = topological_feature_vector_factory(
            basis=self.cluster_expansions[expansion_ids[0]].cluster_basis,
            type_map=self.cluster_expansions[expansion_ids[0]].type_map,
        )

=======

        expansion_ids = list(self.cluster_expansions.keys())
        extensive_feature_computer = topological_feature_vector_factory(
            basis=self.cluster_expansions[expansion_ids[0]].cluster_basis,
            type_map=self.cluster_expansions[expansion_ids[0]].type_map,
        )

>>>>>>> ea9ea347
        def intensive_feature_computer(atoms: Atoms) -> NDArray:

            return extensive_feature_computer(atoms) / len(atoms)

        for key in expansion_ids:
            if key in INTENSIVE_PROPERTIES:
                self.feature_computers[key] = intensive_feature_computer
<<<<<<< HEAD
                LOGGER.debug(f"intensive feature computer stored for property {key}")
            else:
                self.feature_computers[key] = extensive_feature_computer
                LOGGER.debug(f"extensive feature computer stored for property {key}")
=======
            else:
                self.feature_computers[key] = extensive_feature_computer
>>>>>>> ea9ea347

    def get_property(self, name: str, atoms: Optional[Atoms] = None, allow_calculation: bool = True):

        r"""
        compute property from `ase.Atoms` object

        Args:
            name (str): name of property
            atoms (ase.Atoms): atoms object
            allow_calculation (bool): allow calculation
        """

        prop = STR_TO_PROPERTY[name]
        computer = self.feature_computers[prop]

        if atoms is None:
            raise ValueError("please provide Atoms object")

        x = computer(atoms).reshape(1, -1)
        model = self.cluster_expansions[prop].model
        predicted = model.predict(x)

        if isinstance(predicted, np.ndarray):
            predicted = predicted.squeeze()

        return predicted<|MERGE_RESOLUTION|>--- conflicted
+++ resolved
@@ -7,10 +7,7 @@
 from typing import Optional
 from itertools import pairwise
 from enum import Enum, auto
-<<<<<<< HEAD
 import logging
-=======
->>>>>>> ea9ea347
 
 from ase.calculators.calculator import Calculator
 from ase import Atoms
@@ -55,15 +52,9 @@
 
     cluster_expansions: dict[ASEProperty, ClusterExpansion]
     feature_computers: dict[ASEProperty, FeatureComputer] = field(init=False)
-<<<<<<< HEAD
 
     def __post_init__(self):
 
-=======
-
-    def __post_init__(self):
-
->>>>>>> ea9ea347
         for e1, e2 in pairwise(self.cluster_expansions.values()):
             if e1.cluster_basis != e2.cluster_basis:
                 raise ValueError(f"cluster bases are different in {self.__class__.__name__}")
@@ -71,7 +62,6 @@
                 raise ValueError(f"type maps are different in {self.__class__.__name__}")
 
         self.feature_computers = {}
-<<<<<<< HEAD
 
         expansion_ids = list(self.cluster_expansions.keys())
         extensive_feature_computer = topological_feature_vector_factory(
@@ -79,15 +69,12 @@
             type_map=self.cluster_expansions[expansion_ids[0]].type_map,
         )
 
-=======
-
         expansion_ids = list(self.cluster_expansions.keys())
         extensive_feature_computer = topological_feature_vector_factory(
             basis=self.cluster_expansions[expansion_ids[0]].cluster_basis,
             type_map=self.cluster_expansions[expansion_ids[0]].type_map,
         )
 
->>>>>>> ea9ea347
         def intensive_feature_computer(atoms: Atoms) -> NDArray:
 
             return extensive_feature_computer(atoms) / len(atoms)
@@ -95,15 +82,10 @@
         for key in expansion_ids:
             if key in INTENSIVE_PROPERTIES:
                 self.feature_computers[key] = intensive_feature_computer
-<<<<<<< HEAD
                 LOGGER.debug(f"intensive feature computer stored for property {key}")
             else:
                 self.feature_computers[key] = extensive_feature_computer
                 LOGGER.debug(f"extensive feature computer stored for property {key}")
-=======
-            else:
-                self.feature_computers[key] = extensive_feature_computer
->>>>>>> ea9ea347
 
     def get_property(self, name: str, atoms: Optional[Atoms] = None, allow_calculation: bool = True):
 
